#!/usr/bin/env python3
#
#    test_quran_tagger_altafsir.py
#
# manual tester for quran tagger against altafsir data
#
# get altfsir files for testing:
#   $ for f in $(find ~/Desktop/development_230320/corpus/sources/altafsir/data/all/final -type f -name "*.json" | sort -R | tail -4) ;
#     do cp $f altafsir_in ; done
#
# examples:
#   $ cat data/altafsir_in/tiny_example_altafsir.json |
#     python test_quran_tagger_altafsir.py --min 3 --debug --gold data/altafsir_out/tiny_example_altafsir.gold.xml &> data/altafsir_out/tiny_example_altafsir.tagged.xml
#   $ cat data/altafsir_in/altafsir-9-85-47-4-6.json |
#     python test_quran_tagger_altafsir.py --min 3 --debug --gold data/altafsir_out/altafsir-9-85-47-4-6.gold.xml &> data/altafsir_out/altafsir-9-85-47-4-6.tagged.xml
#   
<<<<<<< HEAD
#   example with same length overlap (FIXME!! bad example, in Quran it is badalan, not al-badal, thus the mismatch):
#   $ cat data/altafsir_in_500/altafsir-1-4-106-4-4.json | python test_quran_tagger_altafsir.py --min 3 --gold altafsir-1-4-106-4-4.gold.xml > altafsir-1-4-106-4-4.tagged.xml
#   $ echo رَبّ ٱجْعَلْ هَـٰذَا بَلَدَ امِنًا وَٱرْزُقْ أَهْلَهُ مِنَ ٱلثَّمَرٰتِ قيده | tr ' ' '\n' | grep . | jq -R -n -c '[inputs]' | python quran_tagger.py --debug  
#
#   # هذه الحياه الدنيا
#   # cat data/altafsir_in_500/altafsir-4-56-17-66-72.json | python test_quran_tagger_altafsir.py --min 3 --gold altafsir-4-56-17-66-72.gold.xml > altafsir-4-56-17-66-72.tagged.xml
#   # rasm -q 29:64-29:64:7 || rasm -q 3:117:3-3:117:9
#
#   example to reduce multiple quotes??
#   $ cat data/altafsir_in_500/altafsir-2-91-7-54-54.json | python test_quran_tagger_altafsir.py --min 3 --gold altafsir-2-91-7-54-54.gold.xml > altafsir-2-91-7-54-54.tagged.xml
#
# data/altafsir_in_500/altafsir-1-4-106-4-4.json
# WARNING! skipped overlap Quran quotations with same length: 905(q2247)-909 vs 901(q33499)-905
#
# data/altafsir_in_500/altafsir-2-24-2-177-177.json
# WARNING! skipped overlap Quran quotations with same length: 2637(q72589)-2641 vs 2636(q5518)-2640
#
#data/altafsir_in_500/altafsir-9-71-8-52-52.json
#WARNING! skipped overlap Quran quotations with same length: 40(q6337)-45 vs 37(q23523)-42
#
# ejemplo bueno para overlap!! يُؤْمِنُ (2, 264, 16) | (65, 2, 21) // y es mejor que el gold standard // no pilla وَٱلْعَاقِبَةُ لِلتَّقْوَىٰ, hay q ver si habria que annadirlo // tiene sentido que salga esto? <quran ini=2:177:6 end=2:177:8> قبل المشرق والمغرب،
#   cat data/altafsir_in_500/altafsir-2-24-2-177-177.json | python test_quran_tagger_altafsir.py --min 3 --gold altafsir-2-24-2-177-177.gold.xml > altafsir-2-24-2-177-177.tagged.xml
=======
#   example with same length overlap:
#   $ cat data/altafsir_in_500/altafsir-1-4-106-4-4.json | python test_quran_tagger_altafsir.py --min 3 --gold altafsir-1-4-106-4-4.gold.xml > altafsir-1-4-106-4-4.tagged.xml
>>>>>>> f2d3722b
# 
##############################################################################################################################################################################

import re
import sys
import ujson as json
from argparse import ArgumentParser, FileType

from quran_tagger import tagger, MIN_TOKENS

REGEX_COMPLETE_TAGS = re.compile(r'\{(.+?)\}')

if __name__ == '__main__':

    parser = ArgumentParser(description='manual test for quranic tagger')
    parser.add_argument('infile', nargs='?', type=FileType('r'), default=sys.stdin, help='altafsir file')
    parser.add_argument('outfile', nargs='?', type=FileType('w'), default=sys.stdout, help='tagged text according to quran tagger')
    parser.add_argument('--gold', type=FileType('w'), help='tagged text according to gold standard')
    parser.add_argument('--min', type=int, default=MIN_TOKENS, help='minimum number of words accepted as a match')
    parser.add_argument('--rasm', action='store_true', help='accept pure rasm matches')
    parser.add_argument('--ellipses', action='store_true', help='include ellipses')
    parser.add_argument('--quiet', action='store_true', help='do not indicate as attributes the quran indexes matched in the xml tag')
    parser.add_argument('--debug', action='store_true', help='show debugging info')
    args = parser.parse_args()

    doc = json.load(args.infile)

    text = doc['text']
    text = text[1:] #FIXME bug: the initial space should not be there
    for ann in doc['annotation']['aya'][::-1]:
        text = text[:ann['end']] + "\n</quran>\n" + text[ann['end']:]
        text = text[:ann['start']] + "\n<quran>\n" + text[ann['start']:]

    text = REGEX_COMPLETE_TAGS.sub(r'\n<quran>\n\1\n</quran>\n', text)

    # text with annotations from altafsir
    print(text, file=args.gold)

    tok_text = [w for w in doc['text'].split()]

    results = list(tagger(tok_text, min_tokens=args.min, rasm_match=args.rasm, include_ellipses=args.ellipses, debug=args.debug))

    results_proc = [(tinds, '; '.join(f'ini={":".join(map(str,qiini))} end={":".join(map(str,qiend))}' for qiini, qiend, *_ in qinds))
        for tinds, qinds in results]

    if args.debug:
        print('\n====== results ======', file=args.outfile) #TRACE
        for res in results_proc:
            print(res, file=args.outfile) #TRACE

    opening_tags = {ini:attrib for (ini, _), attrib in results_proc}
    closing_tags = {end for (_, end), _ in results_proc}

    if args.debug:
        print('\n====== tagged tok_text ======', file=args.outfile) #TRACE

    for i, tok in enumerate(tok_text):
        if i in opening_tags:
            print(f'\n<quran{"" if args.quiet else " "+opening_tags[i]}>\n{tok} ', end='', file=args.outfile)
        elif i in closing_tags:
            print(f'{tok}\n</quran>\n', end='', file=args.outfile)
        else:
            print(tok, end=' ', file=args.outfile)

<|MERGE_RESOLUTION|>--- conflicted
+++ resolved
@@ -14,7 +14,6 @@
 #   $ cat data/altafsir_in/altafsir-9-85-47-4-6.json |
 #     python test_quran_tagger_altafsir.py --min 3 --debug --gold data/altafsir_out/altafsir-9-85-47-4-6.gold.xml &> data/altafsir_out/altafsir-9-85-47-4-6.tagged.xml
 #   
-<<<<<<< HEAD
 #   example with same length overlap (FIXME!! bad example, in Quran it is badalan, not al-badal, thus the mismatch):
 #   $ cat data/altafsir_in_500/altafsir-1-4-106-4-4.json | python test_quran_tagger_altafsir.py --min 3 --gold altafsir-1-4-106-4-4.gold.xml > altafsir-1-4-106-4-4.tagged.xml
 #   $ echo رَبّ ٱجْعَلْ هَـٰذَا بَلَدَ امِنًا وَٱرْزُقْ أَهْلَهُ مِنَ ٱلثَّمَرٰتِ قيده | tr ' ' '\n' | grep . | jq -R -n -c '[inputs]' | python quran_tagger.py --debug  
@@ -37,10 +36,8 @@
 #
 # ejemplo bueno para overlap!! يُؤْمِنُ (2, 264, 16) | (65, 2, 21) // y es mejor que el gold standard // no pilla وَٱلْعَاقِبَةُ لِلتَّقْوَىٰ, hay q ver si habria que annadirlo // tiene sentido que salga esto? <quran ini=2:177:6 end=2:177:8> قبل المشرق والمغرب،
 #   cat data/altafsir_in_500/altafsir-2-24-2-177-177.json | python test_quran_tagger_altafsir.py --min 3 --gold altafsir-2-24-2-177-177.gold.xml > altafsir-2-24-2-177-177.tagged.xml
-=======
 #   example with same length overlap:
 #   $ cat data/altafsir_in_500/altafsir-1-4-106-4-4.json | python test_quran_tagger_altafsir.py --min 3 --gold altafsir-1-4-106-4-4.gold.xml > altafsir-1-4-106-4-4.tagged.xml
->>>>>>> f2d3722b
 # 
 ##############################################################################################################################################################################
 
