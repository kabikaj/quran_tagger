--- conflicted
+++ resolved
@@ -37,11 +37,7 @@
 from textwrap import fill
 from pprint import pprint #DEBUG
 
-<<<<<<< HEAD
 from util import normalise, rasm, equal, too_common, check_ellipsis, shorten, last_token_of_sura_or_aya
-=======
-from util import normalise, rasm, too_common
->>>>>>> 26fbb4bb
 
 QURAN_PATH = os.path.join(os.path.dirname(os.path.abspath(__file__)), 'quran.json')
 
@@ -116,7 +112,6 @@
                 j += 1
                 if not words_rasm[i+j][2] in qstruct['qrasm'] or not iquran+j in qstruct['qrasm'][words_rasm[i+j][2]]:
                     break
-<<<<<<< HEAD
             #print(f'{RED}PREEEEE i={i}  j={j}  min_tokens={min_tokens}  i+j={i+j}  iquran={iquran}{RESET}', file=sys.stderr) #DEBUG
 
             # check whether there is an indication of ellipsis after the end of the quotation:
@@ -124,8 +119,6 @@
                 ellipses[i+j] = check_ellipsis(words_rasm, i+j)
 
             # store the result:
-=======
->>>>>>> 26fbb4bb
             if j >= min_tokens:
                 j -= 1  # j = number of tokens in chain, i + j - 1 is the index position of the last token in the chain!
                 if not i+j in end_of_chains:
@@ -134,13 +127,6 @@
                     end_of_chains[i+j][j] = [(i, iquran)]
                 else:
                     end_of_chains[i+j][j].append((i, iquran))
-<<<<<<< HEAD
-
-    #print(f'{RED}end_of_chains', end='    = ', file=sys.stderr) #DEBUG
-    #pprint(end_of_chains, stream=sys.stderr) #DEBUG
-    #print(f'{RESET}', end='', file=sys.stderr) #DEBUG
-=======
->>>>>>> 26fbb4bb
 
     # keep only the longest token chain(s) for each endpoint:
     
@@ -190,18 +176,11 @@
     else:
         filtered_common = filtered_longest
 
-    # output:
-<<<<<<< HEAD
-    
+    # output:    
     text_ends = sorted(filtered_common.keys())
     for text_end in text_ends:
         if text_end in filtered_common.keys() and filtered_common[text_end]: # may have been filtered out!
             starts = filtered_common[text_end]
-=======
-    for text_end, starts in sorted(filtered_common.items()):
-    #for text_end, starts in sorted(filtered_longest.items()):
-        if starts:
->>>>>>> 26fbb4bb
             text_ini = starts[0][0]
 
             quran_ids = []
@@ -315,7 +294,6 @@
 
             if debug:
                 text_ori = ' '.join((x[0] for x in words_rasm[text_ini:text_end+1]))
-<<<<<<< HEAD
                 print(f'{RED}@DEBUG@ ini={text_ini}  end={text_end}', file=sys.stderr) #TRACE
                 print(f'             ori="{text_ori}"  norm="{text_norm}"', file=sys.stderr) #TRACE
 
@@ -328,27 +306,6 @@
                     else:
                         print(shorten(f'qori="{quran_ori}" '), file=sys.stderr) #TRACE
                         print(shorten(f'qnorm="{quran_norm}" '), file=sys.stderr) #TRACE
-=======
-                print(f'{RED}@DEBUG@ ini={text_ini}  end={text_end}\n        ori="{text_ori}"  norm="{text_norm}"', file=sys.stderr) #TRACE
-
-            # group all Qur'anic sequences that end at this token in the text:
-            quran_ids = []  
-            for text_ini, quran_ini in sorted(starts, key=lambda x: x[1]):
-                quran_end = quran_ini + (text_end - text_ini)
-                quran_norm = ' '.join(w[1] for _, w in qstruct['qtext'][quran_ini:quran_end+1])
-
-                # last filtering:
-                #if rasm_match or equal(text_norm, quran_norm): #FIXME deprecated
-                if rasm_match or text_norm == quran_norm:
-                    qindex_ini = qstruct['qtext'][quran_ini][0]
-                    qindex_end = qstruct['qtext'][quran_end][0]
-                    quran_ids.append((qindex_ini, qindex_end, quran_ini, quran_end))
-
-                    if debug:
-                        quran_ori = ' '.join(w[0] for _, w in qstruct['qtext'][quran_ini:quran_end+1])
-                        print(f'@DEBUG@ qini={quran_ini}  qend={quran_end}\n        qori="{quran_ori}"  qnorm="{quran_norm}"', file=sys.stderr) #TRACE
-            if debug:
->>>>>>> 26fbb4bb
                 print(f'{RESET}', file=sys.stderr) #TRACE
                 qnorm="{quran_norm}"
 
@@ -360,7 +317,6 @@
 
 if __name__ == '__main__':
 
-<<<<<<< HEAD
 ##    test = "ضصث شس ضكصت هضقأيشب بسم الله الرحمن الرحيم شكث شكتثش"              # no ellipsis
 ##    test = "ضصث شس ضكصت هضقأيشب بسم الله الرحمن الرحيم إلى مستقيما شكث شكتثش"  # until 1 specified token
     test = "ضصث شس ضكصت هضقأيشب بسم الله الرحمن الرحيم إلى إن الله بكل شكث شكتثش بسم كمسشتكي" # until 3 specified tokens
@@ -382,28 +338,6 @@
     results = [m for m in tagger(words, debug=True, min_tokens=2, rasm_match=True, min_uncommon=0)]
     print(results)
 
-=======
-    #FIXME
-    #test = "ضصث شس ضكصت هضقأيشب بسم الله الرحمن الرحيم شكث شكتثش"              # no ellipsis
-    #test = "ضصث شس ضكصت هضقأيشب بسم الله الرحمن الرحيم إلى مستقيما شكث شكتثش"  # until 1 specified token
-    ##test = "ضصث شس ضكصت هضقأيشب بسم الله الرحمن الرحيم إلى إن الله بكل شكث شكتثش" # until 3 specified tokens
-    #test = "ضصث شس ضكصت هضقأيشب بسم الله الرحمن الرحيم إلى إخرها شكث شكتثش"    # until end of sura
-    #test =
-    #test = "نننننش كصصكككككك شسيبشسيبشسيبشسيبش كنتكنتكتكنتكمنت  كمنتكنمتكمنتكمنت"  # bogus text, no results
-
-    #words = re.split(" +", test)
-    #print("words:")
-    #for i, w in enumerate(words):
-    #    print(i, w)
-    ##for (ini, end), quran_ids in tagger(words, debug=True, min_tokens=2, rasm_match=True, min_uncommon=1):
-    ##    print(ini)
-    ##    for qindex_ini, qindex_end, quran_ini, quran_end in quran_ids:
-    ##        print(">", qindex_ini)
-    ##input("CONTINUE?")
-    #results = [m for m in tagger(words, debug=True, min_tokens=2, rasm_match=False, min_uncommon=1)]
-    #print(results)
->>>>>>> 26fbb4bb
-
     parser = ArgumentParser(description='tag text with Quranic quotations')
     parser.add_argument('infile', nargs='?', type=FileType('r'), default=sys.stdin, help='tokenised words to tag in json format')
     parser.add_argument('outfile', nargs='?', type=FileType('w'), default=sys.stdout, help='quranic indexes found')
